--- conflicted
+++ resolved
@@ -10,17 +10,10 @@
 use crate::middleware::{Middleware, MiddlewareStack};
 use crate::RequestBuilder;
 
-<<<<<<< HEAD
-static HTTPS_CONNECTOR: OnceLock<HttpsConnector<HttpConnector>> = OnceLock::new();
-
-fn https_connector() -> &'static HttpsConnector<HttpConnector> {
-    HTTPS_CONNECTOR.get_or_init(|| hyper_rustls::HttpsConnectorBuilder::new().with_native_roots().https_or_http().enable_http1().build())
-=======
 static DEFAULT_HTTPS_CONNECTOR: OnceLock<HttpsConnector<HttpConnector>> = OnceLock::new();
 
 fn default_https_connector() -> &'static HttpsConnector<HttpConnector> {
     DEFAULT_HTTPS_CONNECTOR.get_or_init(|| hyper_rustls::HttpsConnectorBuilder::new().with_native_roots().https_or_http().enable_http1().build())
->>>>>>> 886f3d4e
 }
 
 static APP_USER_AGENT: &str = concat!(env!("CARGO_PKG_NAME"), "/", env!("CARGO_PKG_VERSION"),);
@@ -74,25 +67,20 @@
         self
     }
 
-<<<<<<< HEAD
     #[must_use]
-=======
     /// Set a custom TLS connector to use for making requests.
     pub fn with_tls_connector(mut self, connector: HttpsConnector<HttpConnector>) -> Self {
         self.inner = hyper::Client::builder().build(connector);
         self
     }
 
->>>>>>> 886f3d4e
+    #[must_use]
     pub fn no_default_headers(mut self) -> Self {
         self.default_headers = Vec::new();
         self
     }
 
-<<<<<<< HEAD
     #[must_use]
-=======
->>>>>>> 886f3d4e
     pub fn default_headers<S: AsRef<str>, I: Iterator<Item = (S, S)>>(mut self, headers: I) -> Self {
         self.default_headers.extend(headers.map(|(k, v)| (k.as_ref().to_string(), v.as_ref().to_string())));
         self
@@ -187,22 +175,8 @@
             .default_headers(vec![("User-Agent", "test-client")].into_iter())
             .with_middleware(Recorder::new().mode(RecorderMode::ForceNoRequests));
 
-<<<<<<< HEAD
-        let res = client
-            .get("/")
-            .send()
-            .await
-            .expect("Unable to send request")
-            .json::<HashMap<String, String>>()
-            .await
-            .expect("Unable to fetch JSON body");
-
-        let res = serde_json::to_value(res).expect("Unable to convert response to JSON");
-
-=======
         let res = client.get("/").send().await.unwrap().json::<HashMap<String, String>>().await.unwrap();
         let res = serde_json::to_value(res).unwrap();
->>>>>>> 886f3d4e
         assert_eq!(
             res,
             serde_json::json!({"ip":"70.107.97.117","geo-ip":"https://getjsonip.com/#plus","API Help":"https://getjsonip.com/#docs"})
